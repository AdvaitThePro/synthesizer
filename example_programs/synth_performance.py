import time
import itertools
import platform
from synthplayer import synth, params


samplerate = 44100
frequency = 880
<<<<<<< HEAD
num_samples = samplerate*40
=======
num_blocks = samplerate*40//params.norm_osc_blocksize
>>>>>>> 3d0e674a

oscillators = [
               synth.Linear,        # baseline
               synth.FastSine,
               synth.FastPulse,
               synth.FastSawtooth,
               synth.FastSquare,
               synth.FastTriangle,
               synth.FastSemicircle,
               synth.FastPointy,
               synth.Sine,
               synth.Triangle,
               synth.Square,
               synth.SquareH,
               synth.Sawtooth,
               synth.SawtoothH,
               synth.Pulse,
               # synth.Harmonics,   # used by sawtoothH and squareH already
               synth.WhiteNoise,
               synth.Semicircle,
               synth.Pointy
               ]


if platform.python_implementation().lower() == "pypy":
    print("PYPY WARMUP...")
    for osctype in oscillators:
        osc = osctype(frequency, samplerate=samplerate)
<<<<<<< HEAD
        osc = osc.generator()
=======
>>>>>>> 3d0e674a
        print(osctype.__name__)
        dummy = list(itertools.islice(osc.blocks(), num_blocks))

print("\nTESTING...")
for osctype in oscillators:
    osc = osctype(frequency, samplerate=samplerate)
<<<<<<< HEAD
    osc = osc.generator()
=======
>>>>>>> 3d0e674a
    print("testing {:20.20s}... ".format(osctype.__name__), end="")
    start = time.time()
    dummy = list(itertools.islice(osc.blocks(), num_blocks))
    duration = time.time()-start
    num_samples = num_blocks * params.norm_osc_blocksize
    sample_duration = num_samples/samplerate
    print("{:6.0f} K iterations/sec ({:.1f} x realtime @ {:d} hz)".format(num_samples/duration/1000, sample_duration/duration, samplerate))<|MERGE_RESOLUTION|>--- conflicted
+++ resolved
@@ -6,11 +6,7 @@
 
 samplerate = 44100
 frequency = 880
-<<<<<<< HEAD
-num_samples = samplerate*40
-=======
 num_blocks = samplerate*40//params.norm_osc_blocksize
->>>>>>> 3d0e674a
 
 oscillators = [
                synth.Linear,        # baseline
@@ -39,20 +35,12 @@
     print("PYPY WARMUP...")
     for osctype in oscillators:
         osc = osctype(frequency, samplerate=samplerate)
-<<<<<<< HEAD
-        osc = osc.generator()
-=======
->>>>>>> 3d0e674a
         print(osctype.__name__)
         dummy = list(itertools.islice(osc.blocks(), num_blocks))
 
 print("\nTESTING...")
 for osctype in oscillators:
     osc = osctype(frequency, samplerate=samplerate)
-<<<<<<< HEAD
-    osc = osc.generator()
-=======
->>>>>>> 3d0e674a
     print("testing {:20.20s}... ".format(osctype.__name__), end="")
     start = time.time()
     dummy = list(itertools.islice(osc.blocks(), num_blocks))
